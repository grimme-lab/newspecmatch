--- conflicted
+++ resolved
@@ -34,11 +34,7 @@
 ! For both spectra a linear vector is constructed which can then be used for
 ! the calculation of matchscores
 !=============================================================================!
-<<<<<<< HEAD
-   subroutine specmatch(fname,bname,xmin,xmax,dxref,fwhm,ithr,fscal,fscal2,norm_method,verbose)
-=======
-subroutine specmatch(fname,bname,xmin,xmax,dxref,fwhm,ithr,fscal,verbose,raman)
->>>>>>> 7502ef02
+   subroutine specmatch(fname,bname,xmin,xmax,dxref,fwhm,ithr,fscal,fscal2,norm_method,verbose,raman)
       use iso_fortran_env, wp => real64
       use spectramod
       implicit none
@@ -158,11 +154,7 @@
 ! alternative specmatch routine to automatically
 ! determine a scaling factor for the theoretical spectrum
 !=============================================================================!
-<<<<<<< HEAD
-   subroutine specmatch_autoscal(fname,bname,xmin,xmax,dxref,fwhm,ithr,fscal,norm_method,verbose)
-=======
-subroutine specmatch_autoscal(fname,bname,xmin,xmax,dxref,fwhm,ithr,fscal,verbose,raman)
->>>>>>> 7502ef02
+   subroutine specmatch_autoscal(fname,bname,xmin,xmax,dxref,fwhm,ithr,fscal,norm_method,verbose,raman)
       use iso_fortran_env, wp => real64
       use spectramod
       implicit none
@@ -356,11 +348,7 @@
 ! which of the two will be used as the reference.
 ! if one of the files is not a valid, the program will stop
 !=============================================================================!
-<<<<<<< HEAD
-   subroutine determine_ref(fname1,fname2,ref,comp,verbose)
-=======
 subroutine determine_ref(fname1,fname2,ref,comp,verbose,raman)
->>>>>>> 7502ef02
       use spectramod
       implicit none
       type(spectrum) :: ref
@@ -392,37 +380,6 @@
          error stop
       endif
 
-<<<<<<< HEAD
-      call placeholder%read(fname1)
-      type1=placeholder%spectype
-      call placeholder%dealloc
-      write(*,*) fname2
-      call placeholder2%read(fname2)
-      type2=placeholder2%spectype
-      call placeholder2%dealloc
-      !--- if one of the two spectra is an experimental one, use this as the reference.
-      !    if both are exp. spectra, the first one given is the ref.
-      if(type1==type_expl)then
-         refname=fname1
-         compname=fname2
-      else if(type2==type_expl)then
-         refname=fname2
-         compname=fname1
-      else
-         !--- also, if none of them matches, the first given spectrum is taken as ref
-         refname=fname1
-         compname=fname2
-      endif
-
-      if(verbose)then
-         write(*,'(1x,a,1x,a)') 'Reference input file :',trim(refname)
-         write(*,'(1x,a,1x,a)') 'Spectrum input file  :',trim(compname)
-      endif
-
-      !--- read the spectra accordingly
-      call ref%read(refname)
-      call comp%read(compname)
-=======
        call placeholder%read(fname1,raman)
        type1=placeholder%spectype
        call placeholder%dealloc
@@ -443,15 +400,14 @@
           compname=fname2
        endif
 
-       if(verbose)then
-       write(*,'(1x,a,1x,a)') 'Reference input file :',trim(refname) 
-       write(*,'(1x,a,1x,a)') 'Spectrum input file  :',trim(compname)
-       endif
+      if(verbose)then
+         write(*,'(1x,a,1x,a)') 'Reference input file :',trim(refname)
+         write(*,'(1x,a,1x,a)') 'Spectrum input file  :',trim(compname)
+      endif
 
    !--- read the spectra accordingly   
       call ref%read(refname,raman)
       call comp%read(compname,raman)
->>>>>>> 7502ef02
 
       return
    end subroutine determine_ref
@@ -912,11 +868,7 @@
 !=============================================================================!
 ! The specplot routine. Create a plotable .dat file from a line spectrum
 !=============================================================================!
-<<<<<<< HEAD
-   subroutine specplot(fname,xmin,xmax,dxref,fwhm,ithr,fscal,norm_method,verbose)
-=======
-subroutine specplot(fname,xmin,xmax,dxref,fwhm,ithr,fscal,verbose,raman)
->>>>>>> 7502ef02
+   subroutine specplot(fname,xmin,xmax,dxref,fwhm,ithr,fscal,norm_method,verbose,raman)
       use iso_fortran_env, wp => real64
       use spectramod
       implicit none
