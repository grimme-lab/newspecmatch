--- conflicted
+++ resolved
@@ -40,11 +40,7 @@
    real(wp) :: dummy
    integer :: npoints
 
-<<<<<<< HEAD
-   logical :: verbose
-=======
-      logical :: verbose,raman
->>>>>>> 7502ef02
+   logical :: verbose,raman
 
 !====================================================================================!
 !-- some Defaults
@@ -61,33 +57,18 @@
 
    !npoints = nint(xmax-xmin) !-- number of points in new plot
    norm='sqrt' !-- normalization method 'sqrt'
-
-   verbose =.true.
-
-<<<<<<< HEAD
+   verbose = .true.
+   ! Raman workflow
+   raman = .false.
+ 
 !===================================================================================!
+
 
    args = iargc()
    if(args.lt.1)then
       error stop 'no input arguments! exit'
    endif
    arg=repeat(' ',len_trim(cmd)) !allocation
-=======
-     norm = .false.
-     verbose =.true.
-
-     ! Raman workflow
-     raman = .false.
- 
-!===================================================================================!
-
-
-      args = iargc()
-      if(args.lt.1)then
-         error stop 'no input arguments! exit'
-      endif
-      arg=repeat(' ',len_trim(cmd)) !allocation
->>>>>>> 7502ef02
 
    do i=1,args
       call getarg(i,arg)
@@ -119,7 +100,6 @@
          fname2=trim(arg)
       endif
 
-<<<<<<< HEAD
       ARGPARSER : select case( arg )
        case( '-ms','-matchscore' )
          RUNTYPE = 0
@@ -179,6 +159,8 @@
          !  endif
        case( '-short','-silent' )
          verbose = .false.
+       case( '-raman','-polgrad' )
+             raman = .true.
        case( '-fscal' )
          if(i+1 .le. args)then
             call getarg(i+1,atmp)
@@ -195,102 +177,6 @@
          continue
       end select ARGPARSER
    enddo
-!------------------------------------------------------------------------------------------------
-   if(verbose)then
-      call pr_header
-      write(*,'(/,1x,a)')'Command line input:'
-      call get_command(cmd)
-      write(*,'(1x,a,a,/)')'> ',trim(cmd)
-   endif
-!------------------------------------------------------------------------------------------------
-   select case( RUNTYPE )
-    case( 0 )
-      call specmatch(fname,fname2,xmin,xmax,dx,wid,noisecut,fscal,fscal2,norm,verbose)
-    case( 1 )
-      call specplot(fname,xmin,xmax,dx,wid,noisecut,fscal,norm,verbose)
-    case( 2 )
-      call specmatch_autoscal(fname,fname2,xmin,xmax,dx,wid,noisecut,fscal,norm,verbose)
-    case default
-      continue
-   end select
-=======
-         ARGPARSER : select case( arg )
-           case( '-ms','-matchscore' )
-              RUNTYPE = 0
-           !case( '-old' )
-           !   RUNTYPE = 5   
-           case( '-plot')
-               RUNTYPE = 1
-           case( '-autoscal' ) 
-               RUNTYPE = 2    
-           case( '-range' )
-             if(i+1 .le. args)then
-                call getarg(i+1,atmp) 
-                read(atmp,*,iostat=io) dummy
-                if(io==0)xmin=dummy
-             endif    
-             if(i+2 .le. args)then
-                call getarg(i+2,atmp)
-                read(atmp,*,iostat=io) dummy
-                if(io==0)xmax=dummy
-             endif
-             if(xmax < xmin)then
-                 dummy = xmax
-                 xmax = xmin
-                 xmin = xmax
-             endif
-             npoints = nint(xmax-xmin) !-- number of points in new plot
-           case( '-xmin' )
-             if(i+1 .le. args)then
-                call getarg(i+1,atmp)
-                read(atmp,*,iostat=io) dummy
-                if(io==0)xmin=dummy
-             endif
-           case( '-xmax' )
-             if(i+1 .le. args)then
-                call getarg(i+1,atmp)
-                read(atmp,*,iostat=io) dummy
-                if(io==0)xmax=dummy
-             endif
-           !case( '-norm' )
-           !  norm = .true.
-           !case( '-o','-O' )  
-           !  if(i+1 .le. args)then
-           !     call getarg(i+1,atmp)
-           !     oname=trim(atmp)
-           !  endif  
-           case( '-lw','-width','-fwhm' ) 
-             if(i+1 .le. args)then
-                call getarg(i+1,atmp)
-                read(atmp,*,iostat=io) dummy
-                if(io==0)wid=dummy
-             endif
-           case( '-dx' ) 
-             if(i+1 .le. args)then
-                call getarg(i+1,atmp)
-                read(atmp,*,iostat=io) dummy
-                if(io==0) dx=dummy
-             endif
-           !case( '-npoints','-N' )
-           !  if(i+1 .le. args)then
-           !     call getarg(i+1,atmp)
-           !     read(atmp,*,iostat=io) dummy
-           !     if(io==0)npoints=nint(dummy)
-           !  endif
-           case( '-short','-silent' )
-             verbose = .false.  
-           case( '-raman','-polgrad' )
-             raman = .true.
-           case( '-fscal' )
-             if(i+1 .le. args)then
-               call getarg(i+1,atmp)
-               read(atmp,*,iostat=io) dummy
-               if(io==0)fscal=dummy
-             endif  
-           case default
-              continue 
-           end select ARGPARSER
-      enddo
 !------------------------------------------------------------------------------------------------
 
      if(verbose)then
@@ -301,25 +187,16 @@
      endif
      if (raman)  write(*,'(1x,a,/)') "Switched on Raman mode."
 !------------------------------------------------------------------------------------------------
-      select case( RUNTYPE )
-         case( 0 )
-           call specmatch(fname,fname2,xmin,xmax,dx,wid,noisecut,fscal,verbose,raman)
-         case( 1 )
-           call specplot(fname,xmin,xmax,dx,wid,noisecut,fscal,verbose,raman)
-         case( 2 )  
-           call specmatch_autoscal(fname,fname2,xmin,xmax,dx,wid,noisecut,fscal,verbose,raman)
-         case( 5 ) ! old specmatch version  
-           !call oldspecmatch(fname,fname2,wid,noisecut,smooth,nsmooth,scores)
-           !if(verbose)then
-           !   write(*,'(1x,a,a,a,a)')'Calculated matchscore between ',trim(fname),' and ',trim(fname2)
-           !   write(*,'(1x,a,f6.4)') 'MSC = ',scores(1) 
-           !else
-           !   write(*,'(1x,f6.4)') scores(1) 
-           !endif
-         case default
-           continue
-      end select
->>>>>>> 7502ef02
+   select case( RUNTYPE )
+    case( 0 )
+      call specmatch(fname,fname2,xmin,xmax,dx,wid,noisecut,fscal,fscal2,norm,verbose,raman)
+    case( 1 )
+      call specplot(fname,xmin,xmax,dx,wid,noisecut,fscal,norm,verbose,raman)
+    case( 2 )
+      call specmatch_autoscal(fname,fname2,xmin,xmax,dx,wid,noisecut,fscal,norm,verbose,raman)
+    case default
+      continue
+   end select
 end program NEWSPECMATCH
 
 subroutine rdarg(i,arg)
@@ -342,16 +219,6 @@
 end subroutine pr_disclaim
 
 subroutine pr_header
-<<<<<<< HEAD
-   write(*,'(5x,a)') ' _______________________________'
-   write(*,'(5x,a)') '|                               |'
-   write(*,'(5x,a)') '|    N E W S P E C M A T C H    |'
-   write(*,'(5x,a)') '|      P.Pracht, Aug. 2020      |'
-   write(*,'(5x,a)') '|     MCTC, Bonn University     |'
-   write(*,'(5x,a)') '|_______________________________|'
-   write(*,'(5x,a)') 'version 1.0'
-   call pr_disclaim
-=======
        write(*,'(5x,a)') ' _______________________________'
        write(*,'(5x,a)') '|                               |'  
        write(*,'(5x,a)') '|    N E W S P E C M A T C H    |'
@@ -361,7 +228,6 @@
        write(*,'(5x,a)') '|_______________________________|'
        write(*,'(5x,a)') 'version 1.1'
        call pr_disclaim
->>>>>>> 7502ef02
 end subroutine pr_header
 
 subroutine pr_help
